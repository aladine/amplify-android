/*
 * Copyright 2019 Amazon.com, Inc. or its affiliates. All Rights Reserved.
 *
 * Licensed under the Apache License, Version 2.0 (the "License").
 * You may not use this file except in compliance with the License.
 * A copy of the License is located at
 *
 *  http://aws.amazon.com/apache2.0
 *
 * or in the "license" file accompanying this file. This file is distributed
 * on an "AS IS" BASIS, WITHOUT WARRANTIES OR CONDITIONS OF ANY KIND, either
 * express or implied. See the License for the specific language governing
 * permissions and limitations under the License.
 */

package com.amplifyframework.api.aws;

import android.util.Log;

import com.amplifyframework.AmplifyException;
import com.amplifyframework.api.ApiCategory;
import com.amplifyframework.api.ApiException;
import com.amplifyframework.api.aws.test.R;
import com.amplifyframework.api.rest.RestOptions;
import com.amplifyframework.api.rest.RestResponse;
import com.amplifyframework.auth.cognito.AWSCognitoAuthPlugin;
import com.amplifyframework.testutils.sync.SynchronousApi;
import com.amplifyframework.testutils.sync.SynchronousAuth;

import org.json.JSONException;
import org.json.JSONObject;
<<<<<<< HEAD
import org.junit.AfterClass;
import org.junit.BeforeClass;
import org.junit.Ignore;
=======
import org.junit.Before;
>>>>>>> b7a5f41d
import org.junit.Test;

import java.util.Collections;

import static androidx.test.core.app.ApplicationProvider.getApplicationContext;
import static org.junit.Assert.assertEquals;
import static org.junit.Assert.assertFalse;
import static org.junit.Assert.assertNotNull;
import static org.junit.Assert.assertTrue;

/**
 * Validates the functionality of the {@link AWSApiPlugin} for REST operations.
 */
public final class RestApiInstrumentationTest {
    private static SynchronousApi api;

    /**
     * Configure the Amplify framework and auth.
     * @throws AmplifyException if configuration fails
     * @throws InterruptedException If {@link SynchronousAuth} initialization fails
     */
    @BeforeClass
    public static void setUp() throws AmplifyException, InterruptedException {
        ApiCategory asyncDelegate = TestApiCategory.fromConfiguration(R.raw.amplifyconfiguration);
        api = SynchronousApi.delegatingTo(asyncDelegate);

        // TODO: delegatingToCognito method directly accesses Amplify.AUTH which might cause
        // exception if this test is run in different order.
        try {
            SynchronousAuth.delegatingToCognito(getApplicationContext(), new AWSCognitoAuthPlugin());
        } catch (Exception exception) {
            Log.d("RestApiInstrumentationTest", "Synchronous Auth is already enabled.");
        }
    }

    /**
     * Test whether we can make api Rest call in none auth.
     * @throws JSONException If JSON parsing of arranged data fails
     * @throws ApiException On failure to obtain a valid response from API endpoint
     */
    @Test
    public void getRequestWithNoAuth() throws JSONException, ApiException {
        final RestOptions options = RestOptions.builder()
            .addPath("/simplesuccess")
            .build();
        final RestResponse response = api.get("nonAuthApi", options);
        final JSONObject resultJSON = response.getData().asJSONObject();
        final JSONObject contextJSON = resultJSON.getJSONObject("context");
        assertNotNull("Should contain an object called context", contextJSON);
        assertEquals(
                "Should return the right value",
                "GET",
                contextJSON.getString("http-method")
        );
        assertEquals(
                "Should return the right value",
                "/simplesuccess",
                contextJSON.getString("resource-path")
        );
    }

    /**
     * Test whether we can make POST api Rest call in none auth.
     * @throws ApiException On failure to obtain a valid response from API endpoint
     */
    @Test
    public void postRequestWithNoAuth() throws ApiException {
        final RestOptions options = RestOptions.builder()
            .addPath("/simplesuccess")
            .addBody("sample body".getBytes())
            .build();
        final RestResponse response = api.post("nonAuthApi", options);
        assertNotNull("Should return non-null data", response.getData());
        assertTrue("Response should be successful", response.getCode().isSuccessful());
    }

    /**
     * Test whether we can make api Rest call in api key as auth type.
     * @throws JSONException If JSON parsing of arranged data fails
     * @throws ApiException On failure to obtain a valid response from API endpoint
     */
    @Test
    public void getRequestWithApiKey() throws JSONException, ApiException {
        final RestOptions options = RestOptions.builder()
            .addPath("/simplesuccessapikey")
            .build();
        final RestResponse response = api.get("apiKeyApi", options);
        final JSONObject resultJSON = response.getData().asJSONObject();
        final JSONObject contextJSON = resultJSON.getJSONObject("context");
        assertNotNull("Should contain an object called context", contextJSON);
        assertEquals(
                "Should return the right value",
                "GET",
                contextJSON.getString("http-method")
        );
        assertEquals(
                "Should return the right value",
                "/simplesuccessapikey",
                contextJSON.getString("resource-path")
        );
    }

    /**
     * Test whether we can make api Rest call in IAM as auth type.
     * @throws ApiException On failure to obtain a valid response from API endpoint
     */
    @Test
    public void getRequestWithIAM() throws ApiException {
        final RestOptions options = RestOptions.builder()
            .addPath("/items")
            .addQueryParameters(Collections.singletonMap("key", "value"))
            .build();
        final RestResponse response = api.get("iamAuthApi", options);
        assertNotNull("Should return non-null data", response.getData());
        assertTrue("Response should be successful", response.getCode().isSuccessful());
    }

    /**
     * Test whether we can make POST request with empty body and IAM as auth type.
     * @throws ApiException On failure to obtain a valid response from API endpoint
     */
    @Test
<<<<<<< HEAD
    @Ignore("fix in dev-preview")
=======
>>>>>>> b7a5f41d
    public void postRequestEmptyBodyWithIAM() throws ApiException {
        final RestOptions options = RestOptions.builder()
                .addPath("/items")
                .addBody("".getBytes())
                .build();
        final RestResponse response = api.post("iamAuthApi", options);
        assertNotNull("Should return non-null data", response.getData());
        assertTrue("Response should be successful", response.getCode().isSuccessful());
    }

    /**
     * Test whether we can get failed response for access denied.
     * @throws ApiException On failure to obtain a valid response from API endpoint
     */
    @Test
    public void getRequestWithIAMFailedAccess() throws ApiException {
        final RestOptions options = RestOptions.builder()
            .addPath("/invalidPath")
            .build();
        final RestResponse response = api.get("iamAuthApi", options);
        assertNotNull("Should return non-null data", response.getData());
        assertFalse("Response should be unsuccessful", response.getCode().isSuccessful());
    }

    /**
     * Reset all the static fields.
     */
    @AfterClass
    public static void tearDown() {
        api = null;
    }
}<|MERGE_RESOLUTION|>--- conflicted
+++ resolved
@@ -29,13 +29,8 @@
 
 import org.json.JSONException;
 import org.json.JSONObject;
-<<<<<<< HEAD
 import org.junit.AfterClass;
 import org.junit.BeforeClass;
-import org.junit.Ignore;
-=======
-import org.junit.Before;
->>>>>>> b7a5f41d
 import org.junit.Test;
 
 import java.util.Collections;
@@ -158,10 +153,7 @@
      * @throws ApiException On failure to obtain a valid response from API endpoint
      */
     @Test
-<<<<<<< HEAD
     @Ignore("fix in dev-preview")
-=======
->>>>>>> b7a5f41d
     public void postRequestEmptyBodyWithIAM() throws ApiException {
         final RestOptions options = RestOptions.builder()
                 .addPath("/items")
